# Ultralytics YOLO 🚀, AGPL-3.0 license

import os
import re
from pathlib import Path

from ultralytics.yolo.utils import LOGGER, TESTS_RUNNING, colorstr
from .git_tags import repository_tags

try:
    import mlflow
    assert not TESTS_RUNNING  # do not log pytest
    assert hasattr(mlflow, '__version__')  # verify package is not directory
except (ImportError, AssertionError):
    mlflow = None

DEVELOPMENT = os.getenv("DEVELOPMENT", "FALSE").upper() in ["TRUE", "YES", "Y", "1"]
REPO_TAGS = repository_tags(suppress=DEVELOPMENT) # put it here so it fails sooner

def on_pretrain_routine_end(trainer):
    """Logs training parameters to MLflow."""
    global mlflow, run, run_id, experiment_name

    if os.environ.get('MLFLOW_TRACKING_URI') is None:
        mlflow = None

    if mlflow:
        mlflow_location = os.environ['MLFLOW_TRACKING_URI']  # "http://192.168.xxx.xxx:5000"
        mlflow.set_tracking_uri(mlflow_location)

<<<<<<< HEAD
        experiment_name = '/Shared/' + trainer.args.project or '/Shared/YOLOv8'

=======
        experiment_name = os.environ.get('MLFLOW_EXPERIMENT') or trainer.args.project or '/Shared/YOLOv8'
>>>>>>> 35c02c83
        experiment = mlflow.get_experiment_by_name(experiment_name)
        if experiment is None:
            mlflow.create_experiment(experiment_name)
            experiment = mlflow.get_experiment_by_name(experiment_name)

        mlflow.set_experiment(experiment_name)

        prefix = colorstr('MLFlow: ')
        try:
            run, active_run = mlflow, mlflow.active_run()
            if not active_run:
                active_run = mlflow.start_run(experiment_id=experiment.experiment_id)
            run_id = active_run.info.run_id
            LOGGER.info(f'{prefix}Using run_id({run_id}) at {mlflow_location}')
            params: dict = vars(trainer.model.args)
            params.update(REPO_TAGS)
            run.log_params(params)
        except Exception as err:
            LOGGER.error(f'{prefix}Failing init - {repr(err)}')
            LOGGER.warning(f'{prefix}Continuing without Mlflow')


def on_fit_epoch_end(trainer):
    """Logs training metrics to Mlflow."""
    if mlflow:
        metrics_dict = {f"{re.sub('[()]', '', k)}": float(v) for k, v in trainer.metrics.items()}
        run.log_metrics(metrics=metrics_dict, step=trainer.epoch)


def on_train_end(trainer):
    """Called at end of train loop to log model artifact info."""
    if mlflow:
        root_dir = Path(__file__).resolve().parents[3]
        run.log_artifact(trainer.last)
        run.log_artifact(trainer.best)
        LOGGER.warning(f'Trying to save artifacts in {str(trainer.save_dir)}')
        run.pyfunc.log_model(artifact_path=experiment_name.replace("/Shared/", ""),
                             code_path=[str(root_dir)],
                             artifacts={'model_path': str(trainer.save_dir)},
                             python_model=run.pyfunc.PythonModel())


callbacks = {
    'on_pretrain_routine_end': on_pretrain_routine_end,
    'on_fit_epoch_end': on_fit_epoch_end,
    'on_train_end': on_train_end} if mlflow else {}<|MERGE_RESOLUTION|>--- conflicted
+++ resolved
@@ -28,12 +28,8 @@
         mlflow_location = os.environ['MLFLOW_TRACKING_URI']  # "http://192.168.xxx.xxx:5000"
         mlflow.set_tracking_uri(mlflow_location)
 
-<<<<<<< HEAD
-        experiment_name = '/Shared/' + trainer.args.project or '/Shared/YOLOv8'
 
-=======
         experiment_name = os.environ.get('MLFLOW_EXPERIMENT') or trainer.args.project or '/Shared/YOLOv8'
->>>>>>> 35c02c83
         experiment = mlflow.get_experiment_by_name(experiment_name)
         if experiment is None:
             mlflow.create_experiment(experiment_name)
